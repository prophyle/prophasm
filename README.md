# ProphAsm

[![Build Status](https://travis-ci.org/prophyle/prophasm.svg?branch=master)](https://travis-ci.org/prophyle/prophasm)

<!-- vim-markdown-toc GFM -->

* [Introduction](#introduction)
* [Cite](#cite)
* [Prerequisities](#prerequisities)
* [Getting started](#getting-started)
* [Links](#links)
* [Issues](#issues)
* [Changelog](#changelog)
* [Licence](#licence)
* [Author](#author)

<!-- vim-markdown-toc -->

## Introduction

ProphAsm is a tool for computing *simplitigs* from *k-mer sets*. Simplitigs are
strings obtained as disjoint paths in a bidirectional vertex-centric
de Bruijn graph. Compared to unitigs, simplitigs provide an improvement in the
number of sequences and their cumulative length, while both representations
carry the same k-mers. For more details, see the
[paper](https://doi.org/10.1101/2020.01.12.903443).

Various types of sequencing datasets can be used as the input for
ProphAsm, including genomes, pan-genomes, metagenomes or sequencing reads.
Besides computing simplitigs, ProphAsm can also compute intersection
and set differences of k-mer
sets (while set unions are easy to compute simply by merging the source files).

Upon execution, ProphAsm first loads all specified datasets (see the `-i`
param) and the corresponding k-mer sets (see the `-k` param). If the `-x` param
is provided, ProphAsm then computes their intersection, subtracts the
intersection from the individual k-mer sets and computes simplitigs for the
intersection. If output files are specified (see the `-o` param), it computes
also set differences.


## Cite

To cite _ProphAsm_ as a tool, please use the following reference:

> Brinda K, Baym M, and Kucherov G. **Simplitigs as an efficient and scalable representation of de Bruijn graphs**
. bioRxiv 2020.01.12.903443, 2020. https://doi.org/10.1101/2020.01.12.903443

For _the concept of simplitigs_, please use the reference above and include
also the following paper, introducing independently the same concept under the
name spectrum-preserving string sets:

> Rahman A and Medvedev P. **Representation of k-mer sets using
  spectrum-preserving string sets**. Research in Computational Molecular
  Biology - 24th Annual International Conference, {RECOMB} 2020, Padua, Italy,
  May 10-13, 2020, Proceedings. Lecture Notes in Computer Science 12074, pp.
  152-168, Springer, 2020. https://doi.org/10.1007/978-3-030-45257-5_10


## Prerequisities

* GCC 4.8+ or equivalent
* ZLib


## Getting started

Download and compile ProphAsm:

```
git clone https://github.com/prophyle/prophasm
cd prophasm && make -j
```

Compute simplitigs:

```
./prophasm -k 15 -i tests/test1.fa -o simplitigs.fa
```

Set operations:
```
./prophasm -k 15 -i tests/test1.fa -i tests/test2.fa -o _out1.fa -o _out2.fa -x _intersect.fa -s _stats.tsv
   ```


## Command line parameters

<!---
USAGE-BEGIN
-->
```
Program:  prophasm (a greedy assembler for k-mer set compression)
Version:  0.1.1
<<<<<<< HEAD
Contact:  Karel Brinda <karel.brinda@hms.harvard.edu>
=======
Contact:  Karel Brinda <kbrinda@hsph.harvard.edu>
>>>>>>> 0e05294c

Usage:    prophasm [options]

Examples: prophasm -k 15 -i f1.fa -i f2.fa -x fx.fa
             - compute intersection of f1 and f2
          prophasm -k 15 -i f1.fa -i f2.fa -x fx.fa -o g1.fa -o g2.fa
             - compute intersection of f1 and f2, and subtract it from them
          prophasm -k 15 -i f1.fa -o g1.fa
             - re-assemble f1 to g1

Command-line parameters:
 -k INT   K-mer size.
 -i FILE  Input FASTA file (can be used multiple times).
 -o FILE  Output FASTA file (if used, must be used as many times as -i).
 -x FILE  Compute intersection, subtract it, save it.
 -s FILE  Output file with k-mer statistics.
 -S       Silent mode.

Note that '-' can be used for standard input/output.

```
<!---
USAGE-END
-->


## Algorithm

```python
def extend_simplitig_forward (K, simplitig):
	extending = True
	while extending:
		extending = False
		q = simplitig[-k+1:]
		for x in [‘A’, ‘C’, ‘G’, ‘T’]:
			kmer = q + x
			if kmer in K:
				extending = True
				simplitig = simplitig + x
				S.remove (kmer)
				S.remove (reverse_complement (kmer))
				break
	return S, s

def get_maximal_simplitig (K, initial_kmer):
	simplitig = initial_kmer
	K.remove (initial_kmer)
	K.remove (reverse_completement (initial_kmer))
	K, simplitig = extend_simplitig_forward (K, simplitig)
	simplitig = reverse_completent (simplitig)
	K, simplitig = extend_simplitig_forward (K, simplitig)
	return K, simplitig

def compute_simplitigs (kmers):
	K = set()
	for kmer in kmers:
		K.add (kmer)
		K.add (reverse_completement(kmer))
	simplitigs = set()
	while |K|>0:
		initial_kmer = K.random()
		K, simplitig = get_maximal_simplitig (K, initial_kmer)
		simplitigs.add (simplitig)
	return simplitigs
```

<!--
<img alt="Greedy assembly" src="figures/greedy_assembly.png" height="150px" width="540px" /><img alt="Subtraction of k-mer sets" src="figures/subtraction.png" height="180px" width="355px" />
-->

## Links

* [Sneak peek at the -tigs!](https://kamimrcht.github.io/webpage/tigs.html) - An overview of different *tigs in computational biology.
* [UST](https://github.com/medvedevgroup/UST/) - Another tool for computing simplitigs. Unlike ProphAsm, UST requires pre-computed unitigs as the input, therefore the method is overall more resource-demanding.
* [BCalm 2](https://github.com/GATB/bcalm) - The best available tool for computing unitigs.
* [Unikmer](https://github.com/shenwei356/unikmer) - Another tool for k-mer set operations.


## Issues

Please use [Github issues](https://github.com/prophyle/prophasm/issues).


## Changelog

See [Releases](https://github.com/prophyle/prophasm/releases).


## Licence

[MIT](https://github.com/prophyle/prophasm/blob/master/LICENSE)


## Author

Karel Brinda \<karel.brinda@hms.harvard.edu\><|MERGE_RESOLUTION|>--- conflicted
+++ resolved
@@ -92,11 +92,7 @@
 ```
 Program:  prophasm (a greedy assembler for k-mer set compression)
 Version:  0.1.1
-<<<<<<< HEAD
 Contact:  Karel Brinda <karel.brinda@hms.harvard.edu>
-=======
-Contact:  Karel Brinda <kbrinda@hsph.harvard.edu>
->>>>>>> 0e05294c
 
 Usage:    prophasm [options]
 
